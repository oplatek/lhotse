--- conflicted
+++ resolved
@@ -407,7 +407,6 @@
     return start_frame, num_frames
 
 
-<<<<<<< HEAD
 def supervision_to_samples(
         supervision,
         sampling_rate: int,
@@ -434,7 +433,8 @@
 
 def is_none_or_gt(value, threshold) -> bool:
     return value is None or value > threshold
-=======
+
+
 def is_module_available(*modules: str) -> bool:
     r"""Returns if a top-level module with :attr:`name` exists *without**
     importing it. This is generally safer than try-catch block around a
@@ -446,5 +446,4 @@
     https://github.com/pytorch/audio/blob/6bad3a66a7a1c7cc05755e9ee5931b7391d2b94c/torchaudio/_internal/module_utils.py#L9
     """
     import importlib
-    return all(importlib.util.find_spec(m) is not None for m in modules)
->>>>>>> 84caf275
+    return all(importlib.util.find_spec(m) is not None for m in modules)